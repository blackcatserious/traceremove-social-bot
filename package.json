{
  "name": "traceremove-social-bot",
  "version": "0.1.0",
  "private": true,
  "type": "module",
  "scripts": {
    "dev": "next dev",
    "build": "next build",
    "start": "next start"
  },
  "dependencies": {
<<<<<<< HEAD
    "@notionhq/client": "^4.0.2",
    "axios": "^1.7.0",
    "next": "14.2.0",
    "openai": "^4.60.0",
    "react": "^18.3.0",
    "react-dom": "^18.3.0",
    "twitter-api-v2": "^1.17.0"
=======
    "@ai-sdk/xai": "^2.0.18",
    "@anthropic-ai/sdk": "^0.24.0",
    "@aws-sdk/client-s3": "^3.600.0",
    "@google/generative-ai": "^0.15.0",
    "@mistralai/mistralai": "^0.4.0",
    "@notionhq/client": "^2.3.0",
    "@octokit/rest": "^22.0.0",
    "@types/react-dom": "^19.1.9",
    "@upstash/vector": "^1.2.2",
    "ai": "^5.0.44",
    "autoprefixer": "^10.4.21",
    "axios": "^1.4.0",
    "dotenv": "^17.2.2",
    "framer-motion": "^12.23.12",
    "groq-sdk": "^0.5.0",
    "lucide-react": "^0.542.0",
    "next": "14.0.3",
    "openai": "^4.104.0",
    "pg": "^8.11.0",
    "postcss": "^8.5.6",
    "react": "^18.2.0",
    "react-dom": "^18.2.0",
    "tailwindcss": "^4.1.12",
    "twitter-api-v2": "^1.14.0",
    "zod": "^3.22.0"
>>>>>>> 3b302771
  },
  "devDependencies": {
    "@types/node": "^20.0.0",
    "@types/pg": "^8.10.0",
    "@types/react": "^19.1.12",
    "ts-node": "^10.9.2",
    "typescript": "^5.2.2"
  }
}<|MERGE_RESOLUTION|>--- conflicted
+++ resolved
@@ -9,15 +9,6 @@
     "start": "next start"
   },
   "dependencies": {
-<<<<<<< HEAD
-    "@notionhq/client": "^4.0.2",
-    "axios": "^1.7.0",
-    "next": "14.2.0",
-    "openai": "^4.60.0",
-    "react": "^18.3.0",
-    "react-dom": "^18.3.0",
-    "twitter-api-v2": "^1.17.0"
-=======
     "@ai-sdk/xai": "^2.0.18",
     "@anthropic-ai/sdk": "^0.24.0",
     "@aws-sdk/client-s3": "^3.600.0",
@@ -43,7 +34,6 @@
     "tailwindcss": "^4.1.12",
     "twitter-api-v2": "^1.14.0",
     "zod": "^3.22.0"
->>>>>>> 3b302771
   },
   "devDependencies": {
     "@types/node": "^20.0.0",
